package jwtmanager

import (
	"bytes"
	"compress/gzip"
	"encoding/base64"
	"errors"
	"fmt"
	"io/ioutil"
	"strings"
	"time"

	"github.com/vouch/vouch-proxy/pkg/cfg"
	"github.com/vouch/vouch-proxy/pkg/structs"

	jwt "github.com/dgrijalva/jwt-go"
)

// const numSites = 2

// VouchClaims jwt Claims specific to vouch
type VouchClaims struct {
	Username     string   `json:"username"`
	Sites        []string `json:"sites"` // tempting to make this a map but the array is fewer characters in the jwt
<<<<<<< HEAD
	CustomClaims map[string]interface{}
=======
	PAccessToken string
	PIdToken     string
>>>>>>> c8d1a955
	jwt.StandardClaims
}

// StandardClaims jwt.StandardClaims implementation
var StandardClaims jwt.StandardClaims

// CustomClaims implementation
var CustomClaims map[string]interface{}

// Sites added to VouchClaims
var Sites []string
var log = cfg.Cfg.Logger

func init() {
	StandardClaims = jwt.StandardClaims{
		Issuer: cfg.Cfg.JWT.Issuer,
	}
	populateSites()
}

func populateSites() {
	Sites = make([]string, 0)
	// TODO: the Sites that end up in the JWT come from here
	// if we add fine grain ability (ACL?) to the equation
	// then we're going to have to add something fancier here
	for i := 0; i < len(cfg.Cfg.Domains); i++ {
		Sites = append(Sites, cfg.Cfg.Domains[i])
	}
}

// CreateUserTokenString converts user to signed jwt
<<<<<<< HEAD
func CreateUserTokenString(u structs.User, customClaims structs.CustomClaims) string {
=======
func CreateUserTokenString(u structs.User, ptokens structs.PTokens) string {
>>>>>>> c8d1a955
	// User`token`
	// u.PrepareUserData()
	claims := VouchClaims{
		u.Username,
		Sites,
<<<<<<< HEAD
		customClaims.Claims,
=======
		ptokens.PAccessToken,
		ptokens.PIdToken,
>>>>>>> c8d1a955
		StandardClaims,
	}

	claims.StandardClaims.ExpiresAt = time.Now().Add(time.Minute * time.Duration(cfg.Cfg.JWT.MaxAge)).Unix()

	// https://godoc.org/github.com/dgrijalva/jwt-go#NewWithClaims
	token := jwt.NewWithClaims(jwt.GetSigningMethod("HS256"), claims)
	log.Debugf("token: %v", token)

	// log.Debugf("token: %v", token)
	log.Debugf("token expires: %d", claims.StandardClaims.ExpiresAt)
	log.Debugf("diff from now: %d", claims.StandardClaims.ExpiresAt-time.Now().Unix())

	// token -> string. Only server knows this secret (foobar).
	ss, err := token.SignedString([]byte(cfg.Cfg.JWT.Secret))
	// ss, err := token.SignedString([]byte("testing"))
	if ss == "" || err != nil {
		log.Errorf("signed token error: %s", err)
	}
	if cfg.Cfg.JWT.Compress {
		return compressAndEncodeTokenString(ss)
	}
	return ss
}

// TokenIsValid gett better error reporting
func TokenIsValid(token *jwt.Token, err error) bool {
	if token.Valid {
		return true
	} else if ve, ok := err.(*jwt.ValidationError); ok {
		if ve.Errors&jwt.ValidationErrorMalformed != 0 {
			log.Errorf("token malformed")
		} else if ve.Errors&(jwt.ValidationErrorExpired|jwt.ValidationErrorNotValidYet) != 0 {
			// Token is either expired or not active yet
			log.Errorf("token expired %s", err)
		} else {
			log.Errorf("token unknown error")
		}
	} else {
		log.Errorf("token unknown error")
	}
	return false
}

// SiteInToken searches does the token contain the site?
func SiteInToken(site string, token *jwt.Token) bool {
	if claims, ok := token.Claims.(*VouchClaims); ok {
		log.Debugf("site %s claim %v", site, claims)
		if SiteInClaims(site, claims) {
			return true
		}
	}
	log.Errorf("site %s not found in token", site)
	return false
}

// ParseTokenString converts signed token to jwt struct
func ParseTokenString(tokenString string) (*jwt.Token, error) {
	log.Debugf("tokenString %s", tokenString)
	if cfg.Cfg.JWT.Compress {
		tokenString = decodeAndDecompressTokenString(tokenString)
		log.Debugf("decompressed tokenString %s", tokenString)
	}

	return jwt.ParseWithClaims(tokenString, &VouchClaims{}, func(token *jwt.Token) (interface{}, error) {
		// return jwt.ParseWithClaims(tokenString, &VouchClaims{}, func(token *jwt.Token) (interface{}, error) {
		if token.Method != jwt.GetSigningMethod("HS256") {
			return nil, fmt.Errorf("Unexpected signing method: %v", token.Header["alg"])
		}

		return []byte(cfg.Cfg.JWT.Secret), nil
	})

}

// SiteInClaims does the claim contain the value?
func SiteInClaims(site string, claims *VouchClaims) bool {
	for _, s := range claims.Sites {
		if strings.Contains(site, s) {
			log.Debugf("site %s is found for claims.Site %s", site, s)
			return true
		}
	}
	return false
}

// PTokenClaims get all the claims
// TODO HERE there's something wrong with claims parsing, probably related to VouchClaims not being a pointer
func PTokenClaims(ptoken *jwt.Token) (VouchClaims, error) {
	// func PTokenClaims(ptoken *jwt.Token) (VouchClaims, error) {
	// return ptoken.Claims, nil

	// return ptoken.Claims.(*VouchClaims), nil
	ptokenClaims, ok := ptoken.Claims.(*VouchClaims)
	if !ok {
		log.Debugf("failed claims: %v %v", ptokenClaims, ptoken.Claims)
		return *ptokenClaims, errors.New("cannot parse claims")
	}
	log.Debugf("*ptokenCLaims: %v", *ptokenClaims)
	return *ptokenClaims, nil
}

// PTokenToUsername returns the Username in the validated ptoken
func PTokenToUsername(ptoken *jwt.Token) (string, error) {
	return ptoken.Claims.(*VouchClaims).Username, nil

	// var ptokenClaims VouchClaims
	// ptokenClaims, err := PTokenClaims(ptoken)
	// if err != nil {
	// 	log.Error(err)
	// 	return "", err
	// }
	// return ptokenClaims.Username, nil
}

func decodeAndDecompressTokenString(encgzipss string) string {

	var gzipss []byte
	// gzipss, err := url.QueryUnescape(encgzipss)
	gzipss, err := base64.URLEncoding.DecodeString(encgzipss)
	if err != nil {
		log.Debugf("Error in Base64decode: %v", err)
	}

	breader := bytes.NewReader(gzipss)
	zr, err := gzip.NewReader(breader)
	if err != nil {
		log.Debugf("Error reading gzip data: %v", err)
		return ""
	}
	if err := zr.Close(); err != nil {
		log.Debugf("Error decoding token: %v", err)
	}
	ss, _ := ioutil.ReadAll(zr)
	return string(ss)
}

func compressAndEncodeTokenString(ss string) string {
	var buf bytes.Buffer
	zw := gzip.NewWriter(&buf)
	if _, err := zw.Write([]byte(ss)); err != nil {
		log.Fatal(err)
	}
	if err := zw.Close(); err != nil {
		log.Fatal(err)
	}

	ret := base64.URLEncoding.EncodeToString(buf.Bytes())
	// ret := url.QueryEscape(buf.String())
	log.Debugf("compressed string: %s", ret)
	return ret
}<|MERGE_RESOLUTION|>--- conflicted
+++ resolved
@@ -22,12 +22,9 @@
 type VouchClaims struct {
 	Username     string   `json:"username"`
 	Sites        []string `json:"sites"` // tempting to make this a map but the array is fewer characters in the jwt
-<<<<<<< HEAD
 	CustomClaims map[string]interface{}
-=======
 	PAccessToken string
 	PIdToken     string
->>>>>>> c8d1a955
 	jwt.StandardClaims
 }
 
@@ -59,22 +56,15 @@
 }
 
 // CreateUserTokenString converts user to signed jwt
-<<<<<<< HEAD
-func CreateUserTokenString(u structs.User, customClaims structs.CustomClaims) string {
-=======
-func CreateUserTokenString(u structs.User, ptokens structs.PTokens) string {
->>>>>>> c8d1a955
+func CreateUserTokenString(u structs.User, customClaims structs.CustomClaims, ptokens structs.PTokens) string {
 	// User`token`
 	// u.PrepareUserData()
 	claims := VouchClaims{
 		u.Username,
 		Sites,
-<<<<<<< HEAD
 		customClaims.Claims,
-=======
 		ptokens.PAccessToken,
 		ptokens.PIdToken,
->>>>>>> c8d1a955
 		StandardClaims,
 	}
 
