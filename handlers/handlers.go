--- conflicted
+++ resolved
@@ -6,7 +6,6 @@
 	"encoding/base64"
 	"encoding/json"
 	"fmt"
-	"go.uber.org/zap"
 	"html/template"
 	"io/ioutil"
 	"mime/multipart"
@@ -15,6 +14,8 @@
 	"regexp"
 	"strconv"
 	"strings"
+
+	"go.uber.org/zap"
 
 	securerandom "github.com/theckman/go-securerandom"
 
@@ -226,22 +227,21 @@
 
 	w.Header().Add(cfg.Cfg.Headers.User, claims.Username)
 	w.Header().Add(cfg.Cfg.Headers.Success, "true")
-<<<<<<< HEAD
+
 	log.Debugf("response header %+v", w.Header())
-=======
 	if cfg.Cfg.Headers.AccessToken != "" {
 		if claims.PAccessToken != "" {
 			w.Header().Add(cfg.Cfg.Headers.AccessToken, claims.PAccessToken)
 		}
 	}
-	if cfg.Cfg.Headers.IdToken != "" {
+	if cfg.Cfg.Headers.IDToken != "" {
 		if claims.PIdToken != "" {
-			w.Header().Add(cfg.Cfg.Headers.IdToken, claims.PIdToken)
+			w.Header().Add(cfg.Cfg.Headers.IDToken, claims.PIdToken)
+
 		}
 	}
 	fastlog.Debug("response header",
 		zap.String(cfg.Cfg.Headers.User, w.Header().Get(cfg.Cfg.Headers.User)))
->>>>>>> c8d1a955
 
 	// good to go!!
 	if cfg.Cfg.Testing {
@@ -437,7 +437,7 @@
 
 	session, err := sessstore.Get(r, cfg.Cfg.Session.Name)
 	if err != nil {
-		log.Errorf("could not find session store %s", cfg.Cfg.Session.Name)
+		log.Errorf("/auth could not find session store %s", cfg.Cfg.Session.Name)
 		http.Error(w, err.Error(), http.StatusInternalServerError)
 		return
 	}
@@ -445,7 +445,7 @@
 	// is the nonce "state" valid?
 	queryState := r.URL.Query().Get("state")
 	if session.Values["state"] != queryState {
-		log.Errorf("Invalid session state: stored %s, returned %s", session.Values["state"], queryState)
+		log.Errorf("/auth Invalid session state: stored %s, returned %s", session.Values["state"], queryState)
 		renderIndex(w, "/auth Invalid session state.")
 		return
 	}
@@ -453,32 +453,25 @@
 	errorState := r.URL.Query().Get("error")
 	if errorState != "" {
 		errorDescription := r.URL.Query().Get("error_description")
-		log.Warn("Error state: ", errorState, ", Error description: ", errorDescription)
+		log.Warn("/auth Error state: ", errorState, ", Error description: ", errorDescription)
 		w.WriteHeader(http.StatusForbidden)
 		renderIndex(w, "FORBIDDEN: "+errorDescription)
 		return
 	}
 
 	user := structs.User{}
-<<<<<<< HEAD
 	customClaims := structs.CustomClaims{}
-
-	if err := getUserInfo(r, &user, &customClaims); err != nil {
-=======
 	ptokens := structs.PTokens{}
-	if err := getUserInfo(r, &user, &ptokens); err != nil {
->>>>>>> c8d1a955
+
+	if err := getUserInfo(r, &user, &customClaims, &ptokens); err != nil {
 		log.Error(err)
 		http.Error(w, err.Error(), http.StatusBadRequest)
 		return
 	}
-<<<<<<< HEAD
-	log.Debugf("Claims from userinfo: %+v", customClaims)
-=======
+	log.Debugf("/auth Claims from userinfo: %+v", customClaims)
 	//getProviderJWT(r, &user)
->>>>>>> c8d1a955
-	log.Debug("CallbackHandler")
-	log.Debug(user)
+	log.Debug("/auth CallbackHandler")
+	log.Debugf("/auth %+v", user)
 
 	if ok, err := VerifyUser(user); !ok {
 		log.Error(err)
@@ -494,11 +487,7 @@
 	}
 
 	// issue the jwt
-<<<<<<< HEAD
-	tokenstring := jwtmanager.CreateUserTokenString(user, customClaims)
-=======
-	tokenstring := jwtmanager.CreateUserTokenString(user, ptokens)
->>>>>>> c8d1a955
+	tokenstring := jwtmanager.CreateUserTokenString(user, customClaims, ptokens)
 	cookie.SetCookie(w, r, tokenstring)
 
 	// get the originally requested URL so we can send them on their way
@@ -520,11 +509,7 @@
 
 // TODO: put all getUserInfo logic into its own pkg
 
-<<<<<<< HEAD
-func getUserInfo(r *http.Request, user *structs.User, customClaims *structs.CustomClaims) error {
-=======
-func getUserInfo(r *http.Request, user *structs.User, ptokens *structs.PTokens) error {
->>>>>>> c8d1a955
+func getUserInfo(r *http.Request, user *structs.User, customClaims *structs.CustomClaims, ptokens *structs.PTokens) error {
 
 	// indieauth sends the "me" setting in json back to the callback, so just pluck it from the callback
 	if cfg.GenOAuth.Provider == cfg.Providers.IndieAuth {
